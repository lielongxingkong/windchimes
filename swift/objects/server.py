# Copyright (c) 2010-2012 OpenStack Foundation
#
# Licensed under the Apache License, Version 2.0 (the "License");
# you may not use this file except in compliance with the License.
# You may obtain a copy of the License at
#
#    http://www.apache.org/licenses/LICENSE-2.0
#
# Unless required by applicable law or agreed to in writing, software
# distributed under the License is distributed on an "AS IS" BASIS,
# WITHOUT WARRANTIES OR CONDITIONS OF ANY KIND, either express or
# implied.
# See the License for the specific language governing permissions and
# limitations under the License.

""" Content Address Object Server """

from __future__ import with_statement
import cPickle as pickle
import os
import time
import traceback
from collections import defaultdict
from datetime import datetime
from swift import gettext_ as _
from hashlib import md5

from eventlet import sleep, Timeout

from swift.common.utils import mkdirs, normalize_timestamp, public, \
    hash_path, get_logger, write_pickle, config_true_value, timing_stats, \
    ThreadPool, replication
from swift.common.bufferedhttp import http_connect
from swift.common.constraints import check_object_creation, check_mount, \
    check_float, check_utf8
from swift.common.exceptions import ConnectionTimeout, DiskFileError, \
    DiskFileNotExist, DiskFileCollision, DiskFileNoSpace, \
    DiskFileDeviceUnavailable
from swift.common.http import is_success
from swift.common.request_helpers import split_and_validate_path, split_and_validate_fingerprint_path
from swift.common.swob import HTTPAccepted, HTTPBadRequest, HTTPCreated, \
    HTTPInternalServerError, HTTPNoContent, HTTPNotFound, HTTPNotModified, \
    HTTPPreconditionFailed, HTTPRequestTimeout, HTTPUnprocessableEntity, \
    HTTPClientDisconnect, HTTPMethodNotAllowed, Request, Response, UTC, \
    HTTPInsufficientStorage, HTTPForbidden, HTTPException, HeaderKeyDict, \
    HTTPConflict
from swift.objects.diskfile import DATAFILE_SYSTEM_META, DiskFile, \
    get_hashes


DATADIR = 'objects'
ASYNCDIR = 'async_pending'
MAX_OBJECT_NAME_LENGTH = 1024


class ObjectController(object):
    """Implements the WSGI application for the Swift Object Server."""

    def __init__(self, conf):
        """
        Creates a new WSGI application for the Swift Object Server. An
        example configuration is given at
        <source-dir>/etc/object-server.conf-sample or
        /etc/swift/object-server.conf-sample.
        """
        self.logger = get_logger(conf, log_route='object-server')
        self.app_layer = conf.get('app_layer', 'Swift-Object')
        self.devices = conf.get('devices', '/srv/node/')
        self.mount_check = config_true_value(conf.get('mount_check', 'true'))
        self.node_timeout = int(conf.get('node_timeout', 3))
        self.conn_timeout = float(conf.get('conn_timeout', 0.5))
        self.disk_chunk_size = int(conf.get('disk_chunk_size', 65536))
        self.network_chunk_size = int(conf.get('network_chunk_size', 65536))
        self.keep_cache_size = int(conf.get('keep_cache_size', 5242880))
        self.keep_cache_private = \
            config_true_value(conf.get('keep_cache_private', 'false'))
        self.log_requests = config_true_value(conf.get('log_requests', 'true'))
        self.max_upload_time = int(conf.get('max_upload_time', 86400))
        self.slow = int(conf.get('slow', 0))
        self.bytes_per_sync = int(conf.get('mb_per_sync', 512)) * 1024 * 1024
        replication_server = conf.get('replication_server', None)
        if replication_server is not None:
            replication_server = config_true_value(replication_server)
        self.replication_server = replication_server
        self.threads_per_disk = int(conf.get('threads_per_disk', '0'))
        self.threadpools = defaultdict(
            lambda: ThreadPool(nthreads=self.threads_per_disk))
        default_allowed_headers = ""
        comment = '''
            #should be solved in app layer
            #content-disposition,
            #content-encoding,
            #x-object-manifest,
            #x-static-large-object,
        '''
        extra_allowed_headers = [
            header.strip().lower() for header in conf.get(
                'allowed_headers', default_allowed_headers).split(',')
            if header.strip()
        ]
        self.allowed_headers = set()
        for header in extra_allowed_headers:
            if header not in DATAFILE_SYSTEM_META:
                self.allowed_headers.add(header)
        self.expiring_objects_account = \
            (conf.get('auto_create_account_prefix') or '.') + \
            'expiring_objects'
        self.expiring_objects_container_divisor = \
            int(conf.get('expiring_objects_container_divisor') or 86400)

        self.debug = int(conf.get('debug', True))

    def _diskfile(self, device, partition, fingerprint, **kwargs):
        """Utility method for instantiating a DiskFile."""
        kwargs.setdefault('mount_check', self.mount_check)
        kwargs.setdefault('bytes_per_sync', self.bytes_per_sync)
        kwargs.setdefault('disk_chunk_size', self.disk_chunk_size)
        kwargs.setdefault('threadpool', self.threadpools[device])
        kwargs.setdefault('obj_dir', DATADIR)
        return DiskFile(self.devices, device, partition, fingerprint, self.logger, **kwargs)

    def check_exists(self, diskfile):
        objfile = os.path.join(diskfile.datadir, diskfile.name + '.data')
        return os.path.isfile(objfile)

    def back_reference(self, backpath, uid, metadata):
        if metadata.has_key('Backrefer-List') == False or metadata['Backrefer-List'] == None:
            metadata['Backrefer-List'] = { backpath : uid }
        else:
            metadata['Backrefer-List'][backpath] = uid
        return metadata

    def del_back_reference(self, backpath, uid, metadata):
        metadata['Backrefer-List'].pop(backpath)
        return metadata

    def async_update(self, op, backref, host, partition,
                     contdevice, headers_out, objdevice):
        """
        Sends or saves an async update.

        :param op: operation performed (ex: 'PUT', or 'DELETE')
        :param backref: backrefence to app layer
        :param host: host that the container is on
        :param partition: partition that the container is on
        :param contdevice: device name that the container is on
        :param headers_out: dictionary of headers to send in the container
                            request
        :param objdevice: device name that the object is in
        """
        headers_out['user-agent'] = 'storage-service %s' % os.getpid()
        full_path = '/' + backref
        if all([host, partition, contdevice]):
            try:
                with ConnectionTimeout(self.conn_timeout):
                    ip, port = host.rsplit(':', 1)
                    conn = http_connect(ip, port, contdevice, partition, op,
                                        full_path, headers_out)
                with Timeout(self.node_timeout):
                    response = conn.getresponse()
                    response.read()
                    if is_success(response.status):
                        return
                    else:
                        self.logger.error(_(
                            'ERROR Container update failed '
                            '(saving for async update later): %(status)d '
                            'response from %(ip)s:%(port)s/%(dev)s'),
                            {'status': response.status, 'ip': ip, 'port': port,
                             'dev': contdevice})
            except (Exception, Timeout):
                self.logger.exception(_(
                    'ERROR application layer update failed with '
                    '%(ip)s:%(port)s/%(dev)s (saving for async update later)'),
                    {'ip': ip, 'port': port, 'dev': contdevice})
        async_dir = os.path.join(self.devices, objdevice, ASYNCDIR)
        ohash = hash_path(backref)
        self.logger.increment('async_pendings')
        self.threadpools[objdevice].run_in_thread(
            write_pickle,
            {'op': op, 'backref': backref, 'headers': headers_out},
            os.path.join(async_dir, ohash[-3:], ohash + '-' +
                         normalize_timestamp(headers_out['x-timestamp'])),
            os.path.join(self.devices, objdevice, 'tmp'))

    def application_async_update(self, op, backref, request,
                         headers_out, objdevice):
        """
        Update the container when objects are updated.

        :param op: operation performed (ex: 'PUT', or 'DELETE')
        :param account: account name for the object
        :param container: container name for the object
        :param obj: object name
        :param request: the original request object driving the update
        :param headers_out: dictionary of headers to send in the container
                            request(s)
        :param objdevice: device name that the object is in
        """
        headers_in = request.headers
        app_layer = self.app_layer
        conthosts = [h.strip() for h in
                headers_in.get('X-%s-Host' % app_layer, '').split(',')]
        contdevices = [d.strip() for d in
                       headers_in.get('X-%s-Device' % app_layer, '').split(',')]
        contpartition = headers_in.get('X-%s-Partition' % app_layer, '')

        if len(conthosts) != len(contdevices):
            # This shouldn't happen unless there's a bug in the proxy,
            # but if there is, we want to know about it.
            self.logger.error(_('ERROR Application layer update failed: different  '
                                'numbers of hosts and devices in request: '
                                '"%s" vs "%s"') %
                               (headers_in.get('X-%s-Host' % app_layer, ''),
                                headers_in.get('X-%s-Device' % app_layer, '')))
            return

        if contpartition:
            updates = zip(conthosts, contdevices)
        else:
            updates = []

        headers_out['x-trans-id'] = headers_in.get('x-trans-id', '-')
        headers_out['referer'] = request.as_referer()
        for conthost, contdevice in updates:
            self.async_update(op, backref, conthost,
                              contpartition, contdevice, headers_out,
                              objdevice)


    @public
    @timing_stats()
    def POST(self, request):
        """Handle HTTP POST requests for the Swift Object Server."""
        device, partition, fingerprint, dust = \
            split_and_validate_fingerprint_path(request, "POST")
        if 'x-timestamp' not in request.headers or \
                not check_float(request.headers['x-timestamp']):
            return HTTPBadRequest(body='Missing timestamp', request=request,
                                  content_type='text/plain')
        try:
            disk_file = self._diskfile(device, partition, fingerprint)
        except DiskFileDeviceUnavailable:
            return HTTPInsufficientStorage(drive=device, request=request)
        with disk_file.open():
            if disk_file.is_deleted():
                return HTTPNotFound(request=request)
            try:
                disk_file.get_data_file_size()
            except (DiskFileError, DiskFileNotExist):
                disk_file.quarantine()
                return HTTPNotFound(request=request)
            orig_metadata = disk_file.get_metadata()
        orig_timestamp = orig_metadata.get('X-Timestamp', '0')
        if orig_timestamp >= request.headers['x-timestamp']:
            return HTTPConflict(request=request)
        metadata = {'X-Timestamp': request.headers['x-timestamp']}
        metadata.update(val for val in request.headers.iteritems()
                        if val[0].startswith('X-App-Meta-'))
        for header_key in self.allowed_headers:
            if header_key in request.headers:
                header_caps = header_key.title()
                metadata[header_caps] = request.headers[header_key]
        disk_file.put_metadata(metadata)
        if self.debug:
            resp = HTTPAccepted(request=request)
            resp.headers["DEBUG"] = str(metadata)
            return resp
        else:
            return HTTPAccepted(request=request)

    @public
    @timing_stats()
    def PUT(self, request):
        """Handle HTTP PUT requests for the WindChimes Object Server."""
        device, partition, fingerprint, uid, backref = \
            split_and_validate_fingerprint_path(request, "PUT")

        if 'x-timestamp' not in request.headers or \
                not check_float(request.headers['x-timestamp']):
            return HTTPBadRequest(body='Missing timestamp', request=request,
                                  content_type='text/plain')
        error_response = check_object_creation(request, fingerprint)
        if error_response:
            return error_response
        try:
            fsize = request.message_length()
        except ValueError as e:
            return HTTPBadRequest(body=str(e), request=request,
                                  content_type='text/plain')
        try:
            disk_file = self._diskfile(device, partition, fingerprint)
        except DiskFileDeviceUnavailable:
            return HTTPInsufficientStorage(drive=device, request=request)
        with disk_file.open():
            orig_metadata = disk_file.get_metadata()
            #back reference should be read before write
            #orig_backref_map= disk_file.get_backref()
        #check fingerprint
        orig_fingerprint = orig_metadata.get('Finger-Print')
        if orig_fingerprint and orig_fingerprint != fingerprint:
            return HTTPUnprocessableEntity(request = request,
                    body="Wrong Finger Print %s vs %s" % (orig_fingerprint, fingerprint))
        #check timestamp
        orig_timestamp = orig_metadata.get('X-Timestamp')
        if orig_timestamp and orig_timestamp >= request.headers['x-timestamp']:
            return HTTPConflict(request=request)

        #check content length
        orig_content_len = orig_metadata.get('Content-Length')
        if orig_content_len and int(orig_content_len) != int(request.headers['content-length']):
            return HTTPUnprocessableEntity(request = request,
                    body="Wrong Content Length %s vs %s" % (orig_content_len, request.headers['content-length']))

        file_exists = self.check_exists(disk_file)
        if not file_exists:
            upload_expiration = time.time() + self.max_upload_time
            etag = md5()
            elapsed_time = 0
            try:
                with disk_file.create(size=fsize) as writer:
                    reader = request.environ['wsgi.input'].read
                    for chunk in iter(lambda: reader(self.network_chunk_size), ''):
                        start_time = time.time()
                        if start_time > upload_expiration:
                            self.logger.increment('PUT.timeouts')
                            return HTTPRequestTimeout(request=request)
                        etag.update(chunk)
                        writer.write(chunk)
                        sleep()
                        elapsed_time += time.time() - start_time
                    upload_size = writer.upload_size
                    if upload_size:
                        self.logger.transfer_rate(
                            'PUT.' + device + '.timing', elapsed_time,
                            upload_size)
                    #check upload size
                    if fsize is not None and fsize != upload_size:
                        return HTTPClientDisconnect(request=request)
                    #TODO check finger print or change etag to fingerprint
                    etag = etag.hexdigest()
                    if 'etag' in request.headers and \
                            request.headers['etag'].lower() != etag:
                        return HTTPUnprocessableEntity(request=request)
                    metadata = {
                        'X-Timestamp': request.headers['x-timestamp'],
                        #'Content-Type': request.headers['content-type'],
                        'ETag': etag,
                        'Content-Length': str(upload_size),
                        'Finger-Print': str(disk_file.fingerprint),
                    }
                    #Application and Extra System Metadata Should be written by POST
                    #metadata.update(val for val in request.headers.iteritems()
                    #    if val[0].lower().startswith('x-app-meta-')
                    #    and len(val[0]) > 11)

                    #for header_key in self.allowed_headers:
                    #    if header_key in request.headers:
                    #        header_caps = header_key.title()
                    #        metadata[header_caps] = request.headers[header_key]
                    writer.put(metadata)
            except DiskFileNoSpace:
                return HTTPInsufficientStorage(drive=device, request=request)

        try:
            new_backref_map = self.back_reference(backref, uid, orig_backref_map)
        except KeyError as err:
            return HTTPBadRequest(body='Backreference format error' + str(err),
                    request=request, content_type='text/plain')
        disk_file.put_backref(new_backref_map)
        meta_for_update = {
            'x-size': orig_metadata['Content-Length'] if file_exists else metadata['Content-Length'],
            'x-etag': orig_metadata['ETag'] if file_exists else metadata['ETag'],
            'x-timestamp': request.headers['x-timestamp'],
            'x-fingerprint': fingerprint
        }
        self.application_async_update('PUT', backref, request,
                HeaderKeyDict(meta_for_update), device)
        resp = HTTPCreated(request=request, etag=meta_for_update['x-etag'])
        return resp

    @public
    @timing_stats()
    def GET(self, request):
        """Handle HTTP GET requests for the Swift Object Server."""
        device, partition, fingerprint, dust = \
            split_and_validate_fingerprint_path(request, "GET")
        try:
            disk_file = self._diskfile(device, partition, fingerprint, iter_hook=sleep)
        except DiskFileDeviceUnavailable:
            return HTTPInsufficientStorage(drive=device, request=request)
        disk_file.open()
        if disk_file.is_deleted():
            if request.headers.get('if-match') == '*':
                return HTTPPreconditionFailed(request=request)
            else:
                return HTTPNotFound(request=request)
        try:
            file_size = disk_file.get_data_file_size()
        except (DiskFileError, DiskFileNotExist):
            disk_file.quarantine()
            return HTTPNotFound(request=request)
        metadata = disk_file.get_metadata()
        if request.headers.get('if-match') not in (None, '*') and \
                metadata['ETag'] not in request.if_match:
            disk_file.close()
            return HTTPPreconditionFailed(request=request)
        if request.headers.get('if-none-match') is not None:
            if metadata['ETag'] in request.if_none_match:
                resp = HTTPNotModified(request=request)
                resp.etag = metadata['ETag']
                disk_file.close()
                return resp
        try:
            if_unmodified_since = request.if_unmodified_since
        except (OverflowError, ValueError):
            # catches timestamps before the epoch
            return HTTPPreconditionFailed(request=request)
        if if_unmodified_since and \
                datetime.fromtimestamp(
                    float(metadata['X-Timestamp']), UTC) > \
                if_unmodified_since:
            disk_file.close()
            return HTTPPreconditionFailed(request=request)
        try:
            if_modified_since = request.if_modified_since
        except (OverflowError, ValueError):
            # catches timestamps before the epoch
            return HTTPPreconditionFailed(request=request)
        if if_modified_since and \
                datetime.fromtimestamp(
                    float(metadata['X-Timestamp']), UTC) < \
                if_modified_since:
            disk_file.close()
            return HTTPNotModified(request=request)
        response = Response(app_iter=disk_file,
                            request=request, conditional_response=True)
        response.headers['Content-Type'] = metadata.get(
            'Content-Type', 'application/octet-stream')
        for key, value in metadata.iteritems():
            if key.lower().startswith('x-app-meta-') or \
                    key.lower() in self.allowed_headers:
                response.headers[key] = value
        response.etag = metadata['ETag']
        response.last_modified = float(metadata['X-Timestamp'])
        response.content_length = file_size
        if response.content_length < self.keep_cache_size and \
                (self.keep_cache_private or
                 ('X-Auth-Token' not in request.headers and
                  'X-Storage-Token' not in request.headers)):
            disk_file.keep_cache = True
        if 'Content-Encoding' in metadata:
            response.content_encoding = metadata['Content-Encoding']
        response.headers['X-Timestamp'] = metadata['X-Timestamp']
        return request.get_response(response)

    @public
    @timing_stats(sample_rate=0.8)
    def HEAD(self, request):
        """Handle HTTP HEAD requests for the Swift Object Server."""
        device, partition, fingerprint, dust = \
            split_and_validate_fingerprint_path(request, "HEAD")
        try:
            disk_file = self._diskfile(device, partition, fingerprint)
        except DiskFileDeviceUnavailable:
            return HTTPInsufficientStorage(drive=device, request=request)
        with disk_file.open():
            if disk_file.is_deleted():
                return HTTPNotFound(request=request)
            try:
                file_size = disk_file.get_data_file_size()
            except (DiskFileError, DiskFileNotExist):
                disk_file.quarantine()
                return HTTPNotFound(request=request)
            metadata = disk_file.get_metadata()
        response = Response(request=request, conditional_response=True)
        response.headers['Content-Type'] = metadata.get(
            'Content-Type', 'application/octet-stream')
        for key, value in metadata.iteritems():
            if key.lower().startswith('x-app-meta-') or \
                    key.lower() in self.allowed_headers:
                response.headers[key] = value
        response.etag = metadata['ETag']
        response.last_modified = float(metadata['X-Timestamp'])
        # Needed for container sync feature
        response.headers['X-Timestamp'] = metadata['X-Timestamp']
        response.content_length = file_size
        if 'Content-Encoding' in metadata:
            response.content_encoding = metadata['Content-Encoding']
        if self.debug:
            response.headers['debug'] = metadata
            return response
        return response

    @public
    @timing_stats()
    def DELETE(self, request):
        """Handle HTTP DELETE requests for the Swift Object Server."""
        device, partition, fingerprint, uid, backref = \
            split_and_validate_fingerprint_path(request, "DELETE")
        if 'x-timestamp' not in request.headers or \
                not check_float(request.headers['x-timestamp']):
            return HTTPBadRequest(body='Missing timestamp', request=request,
                                  content_type='text/plain')
        try:
            disk_file = self._diskfile(device, partition, fingerprint)
        except DiskFileDeviceUnavailable:
            return HTTPInsufficientStorage(drive=device, request=request)
        with disk_file.open():
            orig_metadata = disk_file.get_metadata()
<<<<<<< HEAD
            #orig_backref_map = disk_file.get_backref()
=======
            orig_backref_map = disk_file.get_backref()
>>>>>>> 40e63d5e
            is_deleted = disk_file.is_deleted()

        orig_timestamp = orig_metadata.get('X-Timestamp', 0)
        req_timestamp = request.headers['X-Timestamp']
        if is_deleted:
            response_class = HTTPNotFound
        else:
            if orig_timestamp < req_timestamp:
                response_class = HTTPNoContent
            else:
                response_class = HTTPConflict
        if orig_timestamp < req_timestamp:
            try:
                new_backref_map = self.del_back_reference(backref, uid, orig_backref_map)
            except KeyError as err:
                return HTTPBadRequest(body='Backreference format error' + str(err),
                        request=request, content_type='text/plain')
            disk_file.put_backref(new_backref_map)
        resp = response_class(request=request)
        return resp

    @public
    @replication
    @timing_stats(sample_rate=0.1)
    def REPLICATE(self, request):
        """
        Handle REPLICATE requests for the Swift Object Server.  This is used
        by the object replicator to get hashes for directories.
        """
        device, partition, suffix = split_and_validate_path(
            request, 2, 3, True)

        if self.mount_check and not check_mount(self.devices, device):
            return HTTPInsufficientStorage(drive=device, request=request)
        path = os.path.join(self.devices, device, DATADIR, partition)
        if not os.path.exists(path):
            mkdirs(path)
        suffixes = suffix.split('-') if suffix else []
        _junk, hashes = self.threadpools[device].force_run_in_thread(
            get_hashes, path, recalculate=suffixes)
        return Response(body=pickle.dumps(hashes))

    def __call__(self, env, start_response):
        """WSGI Application entry point for the Swift Object Server."""
        start_time = time.time()
        req = Request(env)
        self.logger.txn_id = req.headers.get('x-trans-id', None)

        if not check_utf8(req.path_info):
            res = HTTPPreconditionFailed(body='Invalid UTF8 or contains NULL')
        else:
            try:
                # disallow methods which have not been marked 'public'
                try:
                    method = getattr(self, req.method)
                    getattr(method, 'publicly_accessible')
                    replication_method = getattr(method, 'replication', False)
                    if (self.replication_server is not None and
                            self.replication_server != replication_method):
                        raise AttributeError('Not allowed method.')
                except AttributeError:
                    res = HTTPMethodNotAllowed()
                else:
                    res = method(req)
            except DiskFileCollision:
                res = HTTPForbidden(request=req)
            except HTTPException as error_response:
                res = error_response
            except (Exception, Timeout):
                self.logger.exception(_(
                    'ERROR __call__ error with %(method)s'
                    ' %(path)s '), {'method': req.method, 'path': req.path})
                res = HTTPInternalServerError(body=traceback.format_exc())
        trans_time = time.time() - start_time
        if self.log_requests:
            log_line = '%s - - [%s] "%s %s" %s %s "%s" "%s" "%s" %.4f' % (
                req.remote_addr,
                time.strftime('%d/%b/%Y:%H:%M:%S +0000',
                              time.gmtime()),
                req.method, req.path, res.status.split()[0],
                res.content_length or '-', req.referer or '-',
                req.headers.get('x-trans-id', '-'),
                req.user_agent or '-',
                trans_time)
            if req.method == 'REPLICATE':
                self.logger.debug(log_line)
            else:
                self.logger.info(log_line)
        if req.method in ('PUT', 'DELETE'):
            slow = self.slow - trans_time
            if slow > 0:
                sleep(slow)
        return res(env, start_response)


def app_factory(global_conf, **local_conf):
    """paste.deploy app factory for creating WSGI object server apps"""
    conf = global_conf.copy()
    conf.update(local_conf)
    return ObjectController(conf)<|MERGE_RESOLUTION|>--- conflicted
+++ resolved
@@ -508,11 +508,7 @@
             return HTTPInsufficientStorage(drive=device, request=request)
         with disk_file.open():
             orig_metadata = disk_file.get_metadata()
-<<<<<<< HEAD
-            #orig_backref_map = disk_file.get_backref()
-=======
             orig_backref_map = disk_file.get_backref()
->>>>>>> 40e63d5e
             is_deleted = disk_file.is_deleted()
 
         orig_timestamp = orig_metadata.get('X-Timestamp', 0)
